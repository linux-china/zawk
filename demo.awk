#!/usr/bin/env zawk -f

# @desc this is a demo awk
# @meta author linux_china
# @meta version 0.1.0
# @var nick current user nick
# @var email current user email
# @env DB_NAME database name

BEGIN {
<<<<<<< HEAD
    print nick, email, ENVIRON["DB_NAME"]
}
=======
    print "Hello, " nick " " email
}
>>>>>>> 6e20d0ba
<|MERGE_RESOLUTION|>--- conflicted
+++ resolved
@@ -8,10 +8,5 @@
 # @env DB_NAME database name
 
 BEGIN {
-<<<<<<< HEAD
     print nick, email, ENVIRON["DB_NAME"]
-}
-=======
-    print "Hello, " nick " " email
-}
->>>>>>> 6e20d0ba
+}